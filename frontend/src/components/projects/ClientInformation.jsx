--- conflicted
+++ resolved
@@ -1,4 +1,3 @@
-<<<<<<< HEAD
 import React, { useState, useEffect } from 'react';
 import { Users, Plus, Check, AlertCircle, Eye } from 'lucide-react';
 import clientService from '../../services/clientService';
@@ -16,7 +15,7 @@
     const [manualClientData, setManualClientData] = useState({
         company_name: project?.client_name || '',
         contact_name: '',
-        email: project?.client_email || '', // This is the only required field
+        email: project?.client_email || '',
         phone: project?.client_phone || '',
         address: project?.client_address || '',
         postcode: '',
@@ -25,50 +24,9 @@
         kvk_number: '',
         iban: '',
         website: ''
-=======
-// components/project/ClientInformation.jsx
-import React, { useEffect } from 'react';
-import { Users, Check, AlertCircle, Eye } from 'lucide-react';
-import { useClientForm } from '../../hooks/ClientContext'; 
-
-const ClientInformation = ({ project, onClientUpdate }) => {
-    console.log('🔄 ClientInformation: Component rendering with project:', project);
-
-    const {
-        clients,
-        selectedClientId,
-        selectedClient,
-        useManualEntry,
-        manualClientData,
-        loading,
-        error,
-        success,
-        handleClientSelection,
-        handleManualEntryToggle,
-        handleManualInputChange,
-        handleSubmit,
-        initializeFromProject,
-        hasClients
-    } = useClientForm();
-
-    // 🔍 Log all context values
-    console.log('📊 ClientInformation: Context state:', {
-        clientsCount: clients?.length || 0,
-        clients: clients,
-        selectedClientId,
-        selectedClient,
-        useManualEntry,
-        manualClientData,
-        loading,
-        error,
-        success,
-        hasClients
->>>>>>> c9b1d3a7
     });
 
-    // Initialize client data from project on mount
     useEffect(() => {
-<<<<<<< HEAD
         loadClients();
 
         // Subscribe to client updates from the service
@@ -84,27 +42,11 @@
         if (selectedClientId && clients.length > 0) {
             const client = clients.find(c => c.id === parseInt(selectedClientId));
             setSelectedClient(client || null);
-=======
-        console.log('🚀 ClientInformation: useEffect triggered with project:', project);
-        console.log('🚀 ClientInformation: initializeFromProject function:', initializeFromProject);
-        
-        if (project) {
-            console.log('✅ ClientInformation: Initializing from project:', {
-                projectId: project.id,
-                clientId: project.client_id,
-                clientName: project.client_name,
-                clientEmail: project.client_email,
-                clientPhone: project.client_phone,
-                clientAddress: project.client_address
-            });
-            initializeFromProject(project);
->>>>>>> c9b1d3a7
         } else {
-            console.log('❌ ClientInformation: No project provided to initialize from');
-        }
-    }, [project, initializeFromProject]);
-
-<<<<<<< HEAD
+            setSelectedClient(null);
+        }
+    }, [selectedClientId, clients]);
+
     const loadClients = async () => {
         setClientsLoading(true);
         try {
@@ -119,49 +61,28 @@
             setClientsLoading(false);
         }
     };
-=======
-    // 🔍 Log when clients data changes
-    useEffect(() => {
-        console.log('📈 ClientInformation: Clients data updated:', {
-            count: clients?.length || 0,
-            clients: clients,
-            hasClients: hasClients
-        });
-    }, [clients, hasClients]);
->>>>>>> c9b1d3a7
-
-    // 🔍 Log when selection changes
-    useEffect(() => {
-        console.log('🎯 ClientInformation: Selection changed:', {
-            selectedClientId,
-            selectedClient,
-            useManualEntry
-        });
-    }, [selectedClientId, selectedClient, useManualEntry]);
-
-    // 🔍 Log when manual data changes
-    useEffect(() => {
-        console.log('✏️ ClientInformation: Manual data changed:', manualClientData);
-    }, [manualClientData]);
-
-    // 🔍 Log loading/error states
-    useEffect(() => {
-        if (loading) console.log('⏳ ClientInformation: Loading state activated');
-        if (error) console.log('❌ ClientInformation: Error occurred:', error);
-        if (success) console.log('✅ ClientInformation: Success message:', success);
-    }, [loading, error, success]);
-
-    const onSubmit = async (e) => {
-        console.log('📤 ClientInformation: Form submission started');
-        console.log('📤 ClientInformation: Project ID:', project?.id);
-        console.log('📤 ClientInformation: Current form state:', {
-            useManualEntry,
-            selectedClientId,
-            manualClientData: manualClientData
-        });
+
+    const handleClientSelection = (clientId) => {
+        setSelectedClientId(clientId);
+        if (clientId) {
+            setUseManualEntry(false);
+        }
+    };
+
+    const handleManualEntryToggle = (useManual) => {
+        setUseManualEntry(useManual);
+        if (useManual) {
+            setSelectedClientId('');
+            setSelectedClient(null);
+        }
+    };
+
+    const handleSubmit = async (e) => {
+        e.preventDefault();
+        setLoading(true);
+        setError('');
 
         try {
-<<<<<<< HEAD
             // Validate email is provided (only mandatory field)
             if (useManualEntry && !manualClientData.email) {
                 setError('Email is required');
@@ -241,52 +162,13 @@
             setClientsLoading(false);
         }
     };
-=======
-            const success = await handleSubmit(e, project.id, onClientUpdate);
-            console.log('📤 ClientInformation: Form submission result:', success);
-            return success;
-        } catch (error) {
-            console.error('💥 ClientInformation: Form submission error:', error);
-            throw error;
-        }
-    };
-
-    // 🔍 Log render decisions
-    console.log('🎨 ClientInformation: Render decisions:', {
-        showClientSelection: !useManualEntry,
-        showManualEntry: useManualEntry,
-        showSelectedClientPreview: !useManualEntry && selectedClient,
-        clientsAvailable: clients?.length > 0
-    });
->>>>>>> c9b1d3a7
 
     return (
         <div className="bg-white rounded-xl shadow-sm border border-gray-200 p-6">
             <h3 className="text-xl font-bold text-gray-900 mb-6 flex items-center">
                 <Users className="h-6 w-6 mr-3 text-purple-600" />
                 Client Information
-                {/* 🔍 Debug info in dev mode */}
-                {process.env.NODE_ENV === 'development' && (
-                    <span className="ml-4 text-xs bg-gray-100 px-2 py-1 rounded">
-                        Clients: {clients?.length || 0} | Mode: {useManualEntry ? 'Manual' : 'Select'} | Loading: {loading ? 'Yes' : 'No'}
-                    </span>
-                )}
             </h3>
-
-            {/* 🔍 Debug panel in development */}
-            {process.env.NODE_ENV === 'development' && (
-                <div className="mb-6 p-4 bg-gray-50 border border-gray-200 rounded-lg text-xs">
-                    <h4 className="font-bold mb-2">🔍 Debug Info</h4>
-                    <div className="grid grid-cols-2 gap-2">
-                        <div><strong>Clients loaded:</strong> {clients?.length || 0}</div>
-                        <div><strong>Has clients:</strong> {hasClients ? 'Yes' : 'No'}</div>
-                        <div><strong>Selected ID:</strong> {selectedClientId || 'None'}</div>
-                        <div><strong>Manual mode:</strong> {useManualEntry ? 'Yes' : 'No'}</div>
-                        <div><strong>Loading:</strong> {loading ? 'Yes' : 'No'}</div>
-                        <div><strong>Error:</strong> {error || 'None'}</div>
-                    </div>
-                </div>
-            )}
 
             {error && (
                 <div className="bg-red-50 border border-red-200 rounded-md p-4 mb-6">
@@ -306,7 +188,7 @@
                 </div>
             )}
 
-            <form onSubmit={onSubmit} className="space-y-6">
+            <form onSubmit={handleSubmit} className="space-y-6">
                 {/* Client Selection Method */}
                 <div>
                     <label className="block text-sm font-medium text-gray-700 mb-3">
@@ -318,7 +200,6 @@
                                 type="radio"
                                 name="clientMethod"
                                 checked={!useManualEntry}
-<<<<<<< HEAD
                                 onChange={() => handleManualEntryToggle(false)}
                                 disabled={clientsLoading}
                                 className="h-4 w-4 text-purple-600 focus:ring-purple-500 border-gray-300"
@@ -340,16 +221,6 @@
                                         Refresh
                                     </button>
                                 )}
-=======
-                                onChange={() => {
-                                    console.log('🔄 ClientInformation: Switching to existing client selection');
-                                    handleManualEntryToggle(false);
-                                }}
-                                className="h-4 w-4 text-purple-600 focus:ring-purple-500 border-gray-300"
-                            />
-                            <span className="ml-3 text-sm text-gray-700">
-                                Select from existing clients ({clients?.length || 0} available)
->>>>>>> c9b1d3a7
                             </span>
                         </label>
                         <label className="flex items-center">
@@ -357,10 +228,7 @@
                                 type="radio"
                                 name="clientMethod"
                                 checked={useManualEntry}
-                                onChange={() => {
-                                    console.log('🔄 ClientInformation: Switching to manual entry');
-                                    handleManualEntryToggle(true);
-                                }}
+                                onChange={() => handleManualEntryToggle(true)}
                                 className="h-4 w-4 text-purple-600 focus:ring-purple-500 border-gray-300"
                             />
                             <span className="ml-3 text-sm text-gray-700">
@@ -380,7 +248,6 @@
                             <select
                                 id="client_select"
                                 value={selectedClientId}
-<<<<<<< HEAD
                                 onChange={(e) => handleClientSelection(e.target.value)}
                                 disabled={clientsLoading}
                                 className="flex-1 border border-gray-300 rounded-md px-3 py-2 focus:outline-none focus:ring-2 focus:ring-purple-500 focus:border-transparent disabled:opacity-50"
@@ -394,24 +261,6 @@
                                         {client.company_name ? `${client.company_name} - ${client.email}` : client.email}
                                     </option>
                                 ))}
-=======
-                                onChange={(e) => {
-                                    console.log('🎯 ClientInformation: Client selection changed to:', e.target.value);
-                                    handleClientSelection(e.target.value);
-                                }}
-                                className="flex-1 border border-gray-300 rounded-md px-3 py-2 focus:outline-none focus:ring-2 focus:ring-purple-500 focus:border-transparent"
-                                required={!useManualEntry}
-                            >
-                                <option value="">Select a client...</option>
-                                {clients?.map((client) => {
-                                    console.log('🔍 ClientInformation: Rendering client option:', client);
-                                    return (
-                                        <option key={client.id} value={client.id}>
-                                            {client.company_name ? `${client.company_name} - ${client.email}` : client.email}
-                                        </option>
-                                    );
-                                })}
->>>>>>> c9b1d3a7
                             </select>
                         </div>
 
@@ -496,10 +345,7 @@
                                 name="email"
                                 required={useManualEntry}
                                 value={manualClientData.email}
-                                onChange={(e) => {
-                                    console.log('✏️ ClientInformation: Email changed to:', e.target.value);
-                                    handleManualInputChange(e);
-                                }}
+                                onChange={handleManualInputChange}
                                 className="w-full border border-gray-300 rounded-md px-3 py-2 focus:outline-none focus:ring-2 focus:ring-purple-500 focus:border-transparent"
                                 placeholder="client@example.com"
                             />
@@ -614,11 +460,7 @@
                             />
                         </div>
 
-<<<<<<< HEAD
                         {/* Additional Business Fields */}
-=======
-                        {/* Additional fields that were in the original */}
->>>>>>> c9b1d3a7
                         <div>
                             <label htmlFor="btw_number" className="block text-sm font-medium text-gray-700 mb-2">
                                 BTW Number <span className="text-gray-400">(Optional)</span>
@@ -660,11 +502,7 @@
                                 value={manualClientData.iban}
                                 onChange={handleManualInputChange}
                                 className="w-full border border-gray-300 rounded-md px-3 py-2 focus:outline-none focus:ring-2 focus:ring-purple-500 focus:border-transparent"
-<<<<<<< HEAD
                                 placeholder="NL91 ABNA 0417 1643 00"
-=======
-                                placeholder="NL91ABNA0417164300"
->>>>>>> c9b1d3a7
                             />
                         </div>
                     </div>
@@ -674,12 +512,7 @@
                 <div className="flex justify-end pt-6 border-t border-gray-200">
                     <button
                         type="submit"
-<<<<<<< HEAD
                         disabled={loading || clientsLoading}
-=======
-                        disabled={loading}
-                        onClick={() => console.log('🔘 ClientInformation: Submit button clicked')}
->>>>>>> c9b1d3a7
                         className="inline-flex items-center px-6 py-2 bg-purple-600 hover:bg-purple-700 disabled:opacity-50 text-white rounded-md font-medium transition-colors"
                     >
                         {loading ? (
